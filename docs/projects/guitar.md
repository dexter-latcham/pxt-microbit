# Guitar

![guitar icon](/static/mb/projects/guitar.png)
<<<<<<< HEAD

### @description A beginner-intermediate maker activity, building a guitar with the micro:bit  
=======
### @description A beginner-intermediate maker activity, building a guitar with the micro:bit
>>>>>>> aea09c18

### ~avatar avatar

Make a micro:bit guitar with this guided tutorial!

### ~
*playing micro:bit guitar*
https://youtu.be/GYmdTFvxz80

## Duration

5 Activities, approx 30-45 min each based on familiarity with the coding concepts

## Materials

* Cardboard large pieces (recycle!)
* Tape (masking, duct tape, and/or packing tape)
* Markers and/or paint
* Aluminum Foil
* Scissors that can cut cardboard
* 1 micro:bit, battery holder and 2 AAA batteries
* 4-5 Crocodile clips
* Headphones

## Activities
<<<<<<< HEAD

* [Making the Guitar Body](/projects/guitar/making)  
* [Buttons, Display & Sound](/projects/guitar/displaybuttons)  
* [Light Sensor Tone control](/projects/guitar/lightsensor)  
* [Accelerometer Beat control](/projects/guitar/accelerometer)  
* [Pin Press Switch](/projects/guitar/pinpress)  
=======
* [Making the Guitar Body](/projects/guitar/making)
* [Buttons, Display & Sound](/projects/guitar/displaybuttons)
* [Light Sensor Tone control](/projects/guitar/lightsensor)
* [Accelerometer Beat control](/projects/guitar/accelerometer)
* [Pin Press Switch](/projects/guitar/pinpress)
>>>>>>> aea09c18

### ~button /projects/guitar/making
Let's get started!
### ~<|MERGE_RESOLUTION|>--- conflicted
+++ resolved
@@ -1,12 +1,8 @@
 # Guitar
 
 ![guitar icon](/static/mb/projects/guitar.png)
-<<<<<<< HEAD
 
 ### @description A beginner-intermediate maker activity, building a guitar with the micro:bit  
-=======
-### @description A beginner-intermediate maker activity, building a guitar with the micro:bit
->>>>>>> aea09c18
 
 ### ~avatar avatar
 
@@ -32,21 +28,15 @@
 * Headphones
 
 ## Activities
-<<<<<<< HEAD
 
 * [Making the Guitar Body](/projects/guitar/making)  
 * [Buttons, Display & Sound](/projects/guitar/displaybuttons)  
 * [Light Sensor Tone control](/projects/guitar/lightsensor)  
 * [Accelerometer Beat control](/projects/guitar/accelerometer)  
 * [Pin Press Switch](/projects/guitar/pinpress)  
-=======
-* [Making the Guitar Body](/projects/guitar/making)
-* [Buttons, Display & Sound](/projects/guitar/displaybuttons)
-* [Light Sensor Tone control](/projects/guitar/lightsensor)
-* [Accelerometer Beat control](/projects/guitar/accelerometer)
-* [Pin Press Switch](/projects/guitar/pinpress)
->>>>>>> aea09c18
 
 ### ~button /projects/guitar/making
+
 Let's get started!
+
 ### ~