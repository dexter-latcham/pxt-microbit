# rock paper scissors

### ~avatar avatar

```sim
input.onGesture(Gesture.Shake, () => {
    let img = Math.random(3)
    if (img == 0) {
        basic.showLeds(`
            # # # # #
            # . . . #
            # . . . #
            # . . . #
            # # # # #
            `)

<<<<<<< HEAD
In this project, you will build a Rock Paper Scissors game with the BBC micro:bit.
You can play the game with a friend who has it on a micro:bit.
You can also play it with friends who are just using their hands.

=======
    } else if (img == 1) {
        basic.showLeds(`
            . . . . .
            . # # # .
            . # # # .
            . # # # .
            . . . . .
            `)
    } else {
        basic.showLeds(`
            # # . . #
            # # . # .
            . . # . .
            # # . # .
            # # . . #
            `)
    }
})
```
In this project, you will build a rock-paper-scissor game with the BBC micro:bit
>>>>>>> 5553fb93
### ~

## Materials needed

* Your BBC micro:bit -- that's it!

## Step 1: Getting started

We want the micro:bit to choose rock, paper, or scissors when you shake it.
Try creating an ``on shake`` block so when you shake the micro:bit, it will run part of a program.

```blocks
input.onGesture(Gesture.Shake, () => {
    
})
```

Next, when you shake the micro:bit, it should pick a random number from `0` to `2`
and store it in the variable.

Add a ``set`` block with a variable. Then add a ``pick random`` block,
and store the random number in the variable,
like this:

```blocks
input.onGesture(Gesture.Shake, () => {
    let weapon = Math.random(3)
})

```

### ~hint
No one can predict random numbers. That's what makes them great for Rock Paper Scissors!
### ~

Each possible number these blocks can make (`0`, `1`, or `2`) means a different picture.
We will show the right picture for that number on the LED screen.


## Step 2: Picking paper

Put an ``if`` block after the ``let`` block that checks whether
`weapon` is `0`. Make sure the ``if`` block has an ``else if`` part
and an ``else`` part.

Next, add a ``show leds`` block that shows a
picture of a piece of paper:

```blocks
input.onGesture(Gesture.Shake, () => {
    let weapon = Math.random(3)
    if (weapon == 0) {
        basic.showLeds(`
            # # # # #
            # . . . #
            # . . . #
            # . . . #
            # # # # #
            `)
    } else if (false) {

    } else {

    }
})
```

## Step 3: A random rock

Now we are going to add a new picture for the micro:bit to show
when another random number comes up.

Make the ``else if`` part check if the variable `weapon` is `1`.
Then add a ``show leds`` block with a picture of a rock.

```blocks
input.onGesture(Gesture.Shake, () => {
    let weapon = Math.random(3)
    if (weapon == 0) {
        basic.showLeds(`
            # # # # #
            # . . . #
            # . . . #
            # . . . #
            # # # # #
            `)

    } else if (weapon == 1) {
        basic.showLeds(`
            . . . . .
            . # # # .
            . # # # .
            . # # # .
            . . . . .
            `)
    } else {

    }
})
```

## Step 4: Suddenly scissors

Add a ``show leds`` block with a picture of scissors to the ``else`` part:

```blocks
input.onGesture(Gesture.Shake, () => {
    let weapon = Math.random(3)
    if (weapon == 0) {
        basic.showLeds(`
            # # # # #
            # . . . #
            # . . . #
            # . . . #
            # # # # #
            `)

    } else if (weapon == 1) {
        basic.showLeds(`
            . . . . .
            . # # # .
            . # # # .
            . # # # .
            . . . . .
            `)
    } else {
        basic.showLeds(`
            # # . . #
            # # . # .
            . . # . .
            # # . # .
            # # . . #
            `)
    }
})



```

### ~hint

You don't need to check if `weapon` is `2` because `2` is the only number left out of `0`, `1`, and `2`.
That's why you can use an ``else`` instead of an ``else if``.

### ~

Your game is ready! Have fun!

## Step 5: Are you the greatest?

Here is a way you can make your Rock Paper Scissors game better.
When button ``A`` is pressed, 
the micro:bit will add `1` to your score.

Open the ``Game`` drawer, and then add the block ``change score by 1`` to your program,
like this:

```blocks
input.onButtonPressed(Button.A, () => {
    game.addScore(1)
})

```

## Step 6: Prove you're the greatest!

After your micro:bit can add `1` to the score, show how many wins you have.

```blocks
input.onButtonPressed(Button.A, () => {
    game.addScore(1)
    basic.showString("WINS:")
    basic.showNumber(game.score())
})
```
## Step 7: Staying honest

Success! Your micro:bit can track wins!
But what about losses? 
Use the ``Game`` drawer to subtract `1` from your score when you press button `B`. 

Here are all the blocks you will need:

```shuffle
input.onButtonPressed(Button.B, () => {
    game.addScore(-1)
    basic.showString("LOSSES:")
    basic.showNumber(game.score())
})
```

## Step 8: Hacking Rock Paper Scissors

How else can you make your game better?
Ever hear of [Rock Paper Scissors Spock Lizard](https://en.wikipedia.org/wiki/Rock-paper-scissors#Additional_weapons)?<|MERGE_RESOLUTION|>--- conflicted
+++ resolved
@@ -14,33 +14,29 @@
             # # # # #
             `)
 
-<<<<<<< HEAD
+    } else if (img == 1) {
+        basic.showLeds(`
+            . . . . .
+            . # # # .
+            . # # # .
+            . # # # .
+            . . . . .
+            `)
+    } else {
+        basic.showLeds(`
+            # # . . #
+            # # . # .
+            . . # . .
+            # # . # .
+            # # . . #
+            `)
+    }
+})
+```
 In this project, you will build a Rock Paper Scissors game with the BBC micro:bit.
 You can play the game with a friend who has it on a micro:bit.
 You can also play it with friends who are just using their hands.
 
-=======
-    } else if (img == 1) {
-        basic.showLeds(`
-            . . . . .
-            . # # # .
-            . # # # .
-            . # # # .
-            . . . . .
-            `)
-    } else {
-        basic.showLeds(`
-            # # . . #
-            # # . # .
-            . . # . .
-            # # . # .
-            # # . . #
-            `)
-    }
-})
-```
-In this project, you will build a rock-paper-scissor game with the BBC micro:bit
->>>>>>> 5553fb93
 ### ~
 
 ## Materials needed
@@ -176,8 +172,6 @@
             `)
     }
 })
-
-
 
 ```
 
