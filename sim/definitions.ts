/// <reference path="../node_modules/pxt-core/typings/bluebird/bluebird.d.ts"/>
/// <reference path="../node_modules/pxt-core/built/pxtparts.d.ts"/>
/// <reference path="../node_modules/pxt-core/built/pxtsim.d.ts"/>
/// <reference path="../libs/microbit/dal.d.ts"/>
/// <reference path="./visuals/neopixel.ts"/>

namespace pxsim {
<<<<<<< HEAD
    export interface PinBlockDefinition {
        x: number,
        y: number,
        labelPosition: "above" | "below";
        labels: string[]
    }
    export interface BoardImageDefinition {
        image: string,
        outlineImage?: string,
        width: number,
        height: number,
        pinDist: number,
        pinBlocks: PinBlockDefinition[],
    };
    export interface BoardDefinition {
        visual: BoardImageDefinition | string,
        gpioPinBlocks?: string[][],
        gpioPinMap: {[pin: string]: string},
        groundPins: string[],
        threeVoltPins: string[],
        attachPowerOnRight?: boolean,
        onboardComponents?: string[]
        useCrocClips?: boolean,
        marginWhenBreadboarding?: [number, number, number, number],
        spiPins?: {
            MOSI: string,
            MISO: string,
            SCK: string,
        },
        i2cPins?: {
            SDA: string,
            SCL: string,
        },
        analogInPins?: string[], //TODO: implement allocation
    }
    export interface FactoryFunctionPinAlloc {
        type: "factoryfunction",
        functionName: string,
        pinArgPositions: number[],
        otherArgPositions?: number[],
    }
    export interface PredefinedPinAlloc {
        type: "predefined",
        pins: string[],
    }
    export interface AutoPinAlloc {
        type: "auto",
        gpioPinsNeeded: number | number[],
    }
    export interface PartVisualDefinition {
        image: string,
        width: number,
        height: number,
        pinDist: number,
        extraColumnOffset?: number,
        firstPin: [number, number],
    }
    export interface PartDefinition {
        visual: string | PartVisualDefinition,
        breadboardColumnsNeeded: number,
        breadboardStartRow: string,
        wires: WireDefinition[],
        assemblyStep: number,
        pinAllocation: FactoryFunctionPinAlloc | PredefinedPinAlloc | AutoPinAlloc,
    }
    export interface WireDefinition {
        start: WireLocationDefinition,
        end: WireLocationDefinition,
        color: string,
        assemblyStep: number
    };
    export type SPIPin = "MOSI" | "MISO" | "SCK";
    export type I2CPin = "SDA" | "SCL";
    export type WireLocationDefinition = (
          ["breadboard", string, number]
        | ["GPIO", number]
        | SPIPin
        | I2CPin
        | "ground"
        | "threeVolt");

=======
>>>>>>> 359c4565
    export const MICROBIT_DEF: BoardDefinition = {
        visual: "microbit",
        gpioPinBlocks: [
            ["P0"], ["P1"], ["P2"],
            ["P3"],
            ["P4", "P5", "P6", "P7"],
            ["P8", "P9", "P10", "P11", "P12"],
            ["P16"],
        ],
        gpioPinMap: {
            "P0": "P0",
            "P1": "P1",
            "P2": "P2",
            "P3": "P3",
            "P4": "P4",
            "P5": "P5",
            "P6": "P6",
            "P7": "P7",
            "P8": "P8",
            "P9": "P9",
            "P10": "P10",
            "P11": "P11",
            "P12": "P12",
            "P13": "P13",
            "P14": "P14",
            "P15": "P15",
            "P16": "P16",
            "P19": "P19",
            "P20": "P20",
        },
        spiPins: {
            MOSI: "P15",
            MISO: "P14",
            SCK: "P13",
        },
        i2cPins: {
            SDA: "P20",
            SCL: "P19",
        },
        analogInPins: ["P0", "P1", "P2", "P3", "P10"],
        groundPins: ["GND"],
        threeVoltPins: ["+3v3"],
        attachPowerOnRight: true,
        onboardComponents: ["buttonpair", "ledmatrix", "speaker"],
        useCrocClips: true,
        marginWhenBreadboarding: [0, 0, 80, 0],
    }

<<<<<<< HEAD
    export const PART_DEFINITIONS: Map<PartDefinition> = {
        "ledmatrix": {
            visual: "ledmatrix",
            breadboardColumnsNeeded: 8,
            breadboardStartRow: "h",
            pinAllocation: {
                type: "auto",
                gpioPinsNeeded: [5, 5],
            },
            assemblyStep: 0,
            wires: [
                {start: ["breadboard", `j`, 0], end: ["GPIO", 5], color: "purple", assemblyStep: 1},
                {start: ["breadboard", `j`, 1], end: ["GPIO", 6], color: "purple", assemblyStep: 1},
                {start: ["breadboard", `j`, 2], end: ["GPIO", 7], color: "purple", assemblyStep: 1},
                {start: ["breadboard", `j`, 3], end: ["GPIO", 8], color: "purple", assemblyStep: 1},
                {start: ["breadboard", `a`, 7], end: ["GPIO", 9], color: "purple", assemblyStep: 1},
                {start: ["breadboard", `a`, 0], end: ["GPIO", 0], color: "green", assemblyStep: 2},
                {start: ["breadboard", `a`, 1], end: ["GPIO", 1], color: "green", assemblyStep: 2},
                {start: ["breadboard", `a`, 2], end: ["GPIO", 2], color: "green", assemblyStep: 2},
                {start: ["breadboard", `a`, 3], end: ["GPIO", 3], color: "green", assemblyStep: 2},
                {start: ["breadboard", `j`, 4], end: ["GPIO", 4], color: "green", assemblyStep: 2},
            ]
        },
        "buttonpair": {
            visual: "buttonpair",
            breadboardColumnsNeeded: 6,
            breadboardStartRow: "f",
            pinAllocation: {
                type: "predefined",
                pins: ["P13", "P12"],
            },
            assemblyStep: 0,
            wires: [
                {start: ["breadboard", "j", 0], end: ["GPIO", 0], color: "yellow", assemblyStep: 1},
                {start: ["breadboard", "a", 2], end: "ground", color: "blue", assemblyStep: 1},
                {start: ["breadboard", "j", 3], end: ["GPIO", 1], color: "orange", assemblyStep: 2},
                {start: ["breadboard", "a", 5], end: "ground", color: "blue", assemblyStep: 2},
            ],
        },
        "neopixel": {
            visual: "neopixel",
            breadboardColumnsNeeded: 5,
            breadboardStartRow: "h",
            pinAllocation: {
                type: "factoryfunction",
                functionName: "neopixel.create",
                pinArgPositions: [0],
                otherArgPositions: [1],
            },
            assemblyStep: 0,
            wires: [
                {start: ["breadboard", "j", 1], end: "ground", color: "blue", assemblyStep: 1},
                {start: ["breadboard", "j", 2], end: "threeVolt", color: "red", assemblyStep: 2},
                {start: ["breadboard", "j", 3], end: ["GPIO", 0], color: "green", assemblyStep: 2},
            ],
        },
        "speaker": {
            visual: {
                image: "/parts/speaker.svg",
                width: 500,
                height: 500,
                firstPin: [180, 135],
                pinDist: 70,
                extraColumnOffset: 1,
            },
            breadboardColumnsNeeded: 5,
            breadboardStartRow: "f",
            pinAllocation: {
                type: "auto",
                gpioPinsNeeded: 1,
            },
            assemblyStep: 0,
            wires: [
                {start: ["breadboard", "j", 1], end: ["GPIO", 0], color: "#ff80fa", assemblyStep: 1},
                {start: ["breadboard", "j", 3], end: "ground", color: "blue", assemblyStep: 1},
            ],
        },
        "max6675": {
            visual: {
                image: "/static/hardware/max6675.svg",
                width: 58,
                height: 64,
                firstPin: [11, 5],
                pinDist: 7.2,
                extraColumnOffset: 2,
            },
            breadboardColumnsNeeded: 10,
            breadboardStartRow: "h",
            pinAllocation: {
                type: "factoryfunction",
                functionName: "max6675.temperature",
                pinArgPositions: [0]
            },
            assemblyStep: 0,
            wires: [
                {start: ["breadboard", "j", 2], end: "SCK", color: "green", assemblyStep: 1},
                {start: ["breadboard", "j", 3], end: ["GPIO", 0], color: "blue", assemblyStep: 1},
                {start: ["breadboard", "j", 4], end: "MISO", color: "orange", assemblyStep: 1},
                {start: ["breadboard", "j", 5], end: "ground", color: "blue", assemblyStep: 0},
                {start: ["breadboard", "j", 6], end: "threeVolt", color: "red", assemblyStep: 1},
            ],
        },
    }

=======
>>>>>>> 359c4565
    export const builtinComponentSimVisual: Map<() => visuals.IBoardComponent<any>> = {
        "buttonpair": () => new visuals.ButtonPairView(),
        "ledmatrix": () => new visuals.LedMatrixView(),
        "neopixel": () => new visuals.NeoPixelView(),
    };
    export const builtinComponentSimState: Map<(d: DalBoard) => any> = {
        "buttonpair": (d: DalBoard) => d.buttonPairState,
        "ledmatrix": (d: DalBoard) => d.ledMatrixState,
        "edgeconnector": (d: DalBoard) => d.edgeConnectorState,
        "serial": (d: DalBoard) => d.serialState,
        "radio": (d: DalBoard) => d.radioState,
        "thermometer": (d: DalBoard) => d.thermometerState,
        "accelerometer": (d: DalBoard) => d.accelerometerState,
        "compass": (d: DalBoard) => d.compassState,
        "lightsensor": (d: DalBoard) => d.lightSensorState,
        "neopixel": (d: DalBoard) => d.neopixelState,
    };
    export const builtinComponentPartVisual: Map<(xy: visuals.Coord) => visuals.SVGElAndSize> = {
        "buttonpair": (xy: visuals.Coord) => visuals.mkBtnSvg(xy),
        "ledmatrix": (xy: visuals.Coord) => visuals.mkLedMatrixSvg(xy, 8, 8),
        "neopixel": (xy: visuals.Coord) => visuals.mkNeoPixelPart(xy),
    };

    //TODO: add multiple board support
    export const CURRENT_BOARD = MICROBIT_DEF;
}<|MERGE_RESOLUTION|>--- conflicted
+++ resolved
@@ -5,90 +5,6 @@
 /// <reference path="./visuals/neopixel.ts"/>
 
 namespace pxsim {
-<<<<<<< HEAD
-    export interface PinBlockDefinition {
-        x: number,
-        y: number,
-        labelPosition: "above" | "below";
-        labels: string[]
-    }
-    export interface BoardImageDefinition {
-        image: string,
-        outlineImage?: string,
-        width: number,
-        height: number,
-        pinDist: number,
-        pinBlocks: PinBlockDefinition[],
-    };
-    export interface BoardDefinition {
-        visual: BoardImageDefinition | string,
-        gpioPinBlocks?: string[][],
-        gpioPinMap: {[pin: string]: string},
-        groundPins: string[],
-        threeVoltPins: string[],
-        attachPowerOnRight?: boolean,
-        onboardComponents?: string[]
-        useCrocClips?: boolean,
-        marginWhenBreadboarding?: [number, number, number, number],
-        spiPins?: {
-            MOSI: string,
-            MISO: string,
-            SCK: string,
-        },
-        i2cPins?: {
-            SDA: string,
-            SCL: string,
-        },
-        analogInPins?: string[], //TODO: implement allocation
-    }
-    export interface FactoryFunctionPinAlloc {
-        type: "factoryfunction",
-        functionName: string,
-        pinArgPositions: number[],
-        otherArgPositions?: number[],
-    }
-    export interface PredefinedPinAlloc {
-        type: "predefined",
-        pins: string[],
-    }
-    export interface AutoPinAlloc {
-        type: "auto",
-        gpioPinsNeeded: number | number[],
-    }
-    export interface PartVisualDefinition {
-        image: string,
-        width: number,
-        height: number,
-        pinDist: number,
-        extraColumnOffset?: number,
-        firstPin: [number, number],
-    }
-    export interface PartDefinition {
-        visual: string | PartVisualDefinition,
-        breadboardColumnsNeeded: number,
-        breadboardStartRow: string,
-        wires: WireDefinition[],
-        assemblyStep: number,
-        pinAllocation: FactoryFunctionPinAlloc | PredefinedPinAlloc | AutoPinAlloc,
-    }
-    export interface WireDefinition {
-        start: WireLocationDefinition,
-        end: WireLocationDefinition,
-        color: string,
-        assemblyStep: number
-    };
-    export type SPIPin = "MOSI" | "MISO" | "SCK";
-    export type I2CPin = "SDA" | "SCL";
-    export type WireLocationDefinition = (
-          ["breadboard", string, number]
-        | ["GPIO", number]
-        | SPIPin
-        | I2CPin
-        | "ground"
-        | "threeVolt");
-
-=======
->>>>>>> 359c4565
     export const MICROBIT_DEF: BoardDefinition = {
         visual: "microbit",
         gpioPinBlocks: [
@@ -137,113 +53,6 @@
         marginWhenBreadboarding: [0, 0, 80, 0],
     }
 
-<<<<<<< HEAD
-    export const PART_DEFINITIONS: Map<PartDefinition> = {
-        "ledmatrix": {
-            visual: "ledmatrix",
-            breadboardColumnsNeeded: 8,
-            breadboardStartRow: "h",
-            pinAllocation: {
-                type: "auto",
-                gpioPinsNeeded: [5, 5],
-            },
-            assemblyStep: 0,
-            wires: [
-                {start: ["breadboard", `j`, 0], end: ["GPIO", 5], color: "purple", assemblyStep: 1},
-                {start: ["breadboard", `j`, 1], end: ["GPIO", 6], color: "purple", assemblyStep: 1},
-                {start: ["breadboard", `j`, 2], end: ["GPIO", 7], color: "purple", assemblyStep: 1},
-                {start: ["breadboard", `j`, 3], end: ["GPIO", 8], color: "purple", assemblyStep: 1},
-                {start: ["breadboard", `a`, 7], end: ["GPIO", 9], color: "purple", assemblyStep: 1},
-                {start: ["breadboard", `a`, 0], end: ["GPIO", 0], color: "green", assemblyStep: 2},
-                {start: ["breadboard", `a`, 1], end: ["GPIO", 1], color: "green", assemblyStep: 2},
-                {start: ["breadboard", `a`, 2], end: ["GPIO", 2], color: "green", assemblyStep: 2},
-                {start: ["breadboard", `a`, 3], end: ["GPIO", 3], color: "green", assemblyStep: 2},
-                {start: ["breadboard", `j`, 4], end: ["GPIO", 4], color: "green", assemblyStep: 2},
-            ]
-        },
-        "buttonpair": {
-            visual: "buttonpair",
-            breadboardColumnsNeeded: 6,
-            breadboardStartRow: "f",
-            pinAllocation: {
-                type: "predefined",
-                pins: ["P13", "P12"],
-            },
-            assemblyStep: 0,
-            wires: [
-                {start: ["breadboard", "j", 0], end: ["GPIO", 0], color: "yellow", assemblyStep: 1},
-                {start: ["breadboard", "a", 2], end: "ground", color: "blue", assemblyStep: 1},
-                {start: ["breadboard", "j", 3], end: ["GPIO", 1], color: "orange", assemblyStep: 2},
-                {start: ["breadboard", "a", 5], end: "ground", color: "blue", assemblyStep: 2},
-            ],
-        },
-        "neopixel": {
-            visual: "neopixel",
-            breadboardColumnsNeeded: 5,
-            breadboardStartRow: "h",
-            pinAllocation: {
-                type: "factoryfunction",
-                functionName: "neopixel.create",
-                pinArgPositions: [0],
-                otherArgPositions: [1],
-            },
-            assemblyStep: 0,
-            wires: [
-                {start: ["breadboard", "j", 1], end: "ground", color: "blue", assemblyStep: 1},
-                {start: ["breadboard", "j", 2], end: "threeVolt", color: "red", assemblyStep: 2},
-                {start: ["breadboard", "j", 3], end: ["GPIO", 0], color: "green", assemblyStep: 2},
-            ],
-        },
-        "speaker": {
-            visual: {
-                image: "/parts/speaker.svg",
-                width: 500,
-                height: 500,
-                firstPin: [180, 135],
-                pinDist: 70,
-                extraColumnOffset: 1,
-            },
-            breadboardColumnsNeeded: 5,
-            breadboardStartRow: "f",
-            pinAllocation: {
-                type: "auto",
-                gpioPinsNeeded: 1,
-            },
-            assemblyStep: 0,
-            wires: [
-                {start: ["breadboard", "j", 1], end: ["GPIO", 0], color: "#ff80fa", assemblyStep: 1},
-                {start: ["breadboard", "j", 3], end: "ground", color: "blue", assemblyStep: 1},
-            ],
-        },
-        "max6675": {
-            visual: {
-                image: "/static/hardware/max6675.svg",
-                width: 58,
-                height: 64,
-                firstPin: [11, 5],
-                pinDist: 7.2,
-                extraColumnOffset: 2,
-            },
-            breadboardColumnsNeeded: 10,
-            breadboardStartRow: "h",
-            pinAllocation: {
-                type: "factoryfunction",
-                functionName: "max6675.temperature",
-                pinArgPositions: [0]
-            },
-            assemblyStep: 0,
-            wires: [
-                {start: ["breadboard", "j", 2], end: "SCK", color: "green", assemblyStep: 1},
-                {start: ["breadboard", "j", 3], end: ["GPIO", 0], color: "blue", assemblyStep: 1},
-                {start: ["breadboard", "j", 4], end: "MISO", color: "orange", assemblyStep: 1},
-                {start: ["breadboard", "j", 5], end: "ground", color: "blue", assemblyStep: 0},
-                {start: ["breadboard", "j", 6], end: "threeVolt", color: "red", assemblyStep: 1},
-            ],
-        },
-    }
-
-=======
->>>>>>> 359c4565
     export const builtinComponentSimVisual: Map<() => visuals.IBoardComponent<any>> = {
         "buttonpair": () => new visuals.ButtonPairView(),
         "ledmatrix": () => new visuals.LedMatrixView(),
